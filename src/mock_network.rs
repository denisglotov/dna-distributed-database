--- conflicted
+++ resolved
@@ -92,7 +92,7 @@
     user_public_key: blst::min_pk::PublicKey,
 ) -> anyhow::Result<Option<Dna>> {
     loop {
-<<<<<<< HEAD
+
         if let Some((
             _,
             Message::AdminQueryStateResponse {
@@ -103,17 +103,6 @@
         {
             if pk == user_public_key {
                 return Ok(dna);
-=======
-        if let Some((_, msg)) = admin.receive().await {
-            if let Message::AdminQueryStateResponse {
-                user_public_key: pk,
-                dna,
-            } = msg
-            {
-                if pk == user_public_key {
-                    return Ok(dna);
-                }
->>>>>>> 7216e5c8
             }
         }
     }
